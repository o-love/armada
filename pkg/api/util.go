--- conflicted
+++ resolved
@@ -2,11 +2,8 @@
 
 import (
 	"fmt"
-<<<<<<< HEAD
-=======
 	batchv1 "k8s.io/api/batch/v1"
 	"math"
->>>>>>> 89ad8f2a
 	"strings"
 
 	v1 "k8s.io/api/core/v1"
@@ -79,150 +76,15 @@
 	return rv
 }
 
-<<<<<<< HEAD
-=======
-// PriorityFromPodSpec returns the priority in a pod spec.
-// If priority is set directly, that value is returned.
-// Otherwise, it returns the value of the key podSpec.
-// In both cases the value along with true boolean is returned.
-// PriorityClassName in priorityByPriorityClassName map.
-// If no priority is set for the pod spec, 0 along with a false boolean would be returned
-func PriorityFromPodSpec(podSpec *v1.PodSpec, priorityClasses map[string]types.PriorityClass) (int32, bool) {
-	// If there's no podspec there's nothing we can do
-	if podSpec == nil {
-		return 0, false
-	}
-
-	// If a priority is directly specified, use that
-	if podSpec.Priority != nil {
-		return *podSpec.Priority, true
-	}
-
-	// If we find a priority class use that
-	priorityClass, ok := priorityClasses[podSpec.PriorityClassName]
-	if ok {
-		return priorityClass.Priority, true
-	}
-
-	// Couldn't find anything
-	return 0, false
-}
-
-func (job *Job) GetPriorityClassName() string {
-	if podSpec := job.GetMainPodSpec(); podSpec != nil {
-		return podSpec.PriorityClassName
-	}
-	return ""
-}
-
-func (job *Job) GetScheduledAtPriority() (int32, bool) {
-	return -1, false
-}
-
-func (job *Job) GetNodeSelector() map[string]string {
-	podSpec := job.GetMainPodSpec()
-	return podSpec.NodeSelector
-}
-
-func (job *Job) GetAffinity() *v1.Affinity {
-	podSpec := job.GetMainPodSpec()
-	return podSpec.Affinity
-}
-
-func (job *Job) GetTolerations() []v1.Toleration {
-	podSpec := job.GetMainPodSpec()
-	return podSpec.Tolerations
-}
-
-func (job *Job) GetResourceRequirements() v1.ResourceRequirements {
-	// Use pre-computed schedulingResourceRequirements if available.
-	// Otherwise compute it from the containers in podSpec.
-	podSpec := job.GetMainPodSpec()
-	var requirements v1.ResourceRequirements
-	if len(job.SchedulingResourceRequirements.Requests) > 0 || len(job.SchedulingResourceRequirements.Limits) > 0 {
-		requirements = job.SchedulingResourceRequirements
-	}
-	return CalculateResourceRequirements(podSpec, job.JobSpec, requirements)
-}
-
-func CalculateResourceRequirements(podSpec *v1.PodSpec, jobSpec *batchv1.JobSpec, requirements v1.ResourceRequirements) v1.ResourceRequirements {
-	if podSpec == nil {
-		podSpec = &jobSpec.Template.Spec
-	}
-	if len(requirements.Requests) == 0 && len(requirements.Limits) == 0 {
-		requirements = SchedulingResourceRequirementsFromPodSpec(podSpec)
-	}
-	if jobSpec != nil {
-		parallelism := 1
-		if jobSpec.Parallelism != nil {
-			parallelism = int(*jobSpec.Parallelism)
-		}
-		for resource := range requirements.Requests {
-			quantity := requirements.Requests[resource]
-			quantity.Set(quantity.Value() * int64(parallelism))
-			requirements.Requests[resource] = quantity
-		}
-		for resource := range requirements.Limits {
-			quantity := requirements.Limits[resource]
-			quantity.Set(quantity.Value() * int64(parallelism))
-			requirements.Limits[resource] = quantity
-		}
-	}
-	return requirements
-}
-
-// GetSchedulingKey returns the scheduling key associated with a job.
-// The second return value is always false since scheduling keys are not pre-computed for these jobs.
-func (job *Job) GetSchedulingKey() (schedulerobjects.SchedulingKey, bool) {
-	return schedulerobjects.SchedulingKey{}, false
-}
-
-// SchedulingOrderCompare defines the order in which jobs in a particular queue should be scheduled,
-func (job *Job) SchedulingOrderCompare(other interfaces.LegacySchedulerJob) int {
-	// We need this cast for now to expose this method via an interface.
-	// This is safe since we only ever compare jobs of the same type.
-	return SchedulingOrderCompare(job, other.(*Job))
-}
-
-// SchedulingOrderCompare defines the order in which jobs in a queue should be scheduled
-// (both when scheduling new jobs and when re-scheduling evicted jobs).
-// Specifically, compare returns
-//   - 0 if the jobs have equal job id,
-//   - -1 if job should be scheduled before other,
-//   - +1 if other should be scheduled before other.
-func SchedulingOrderCompare(job, other *Job) int {
-	if job.Id == other.Id {
-		return 0
-	}
-
-	// Jobs with higher in queue-priority come first.
-	if job.Priority < other.Priority {
-		return -1
-	} else if job.Priority > other.Priority {
-		return 1
-	}
-
-	// Jobs that have been queuing for longer are scheduled first.
-	if cmp := job.Created.Compare(other.Created); cmp != 0 {
-		return cmp
-	}
-
-	// Tie-break by jobId, which must be unique.
-	// This ensure there is a total order between jobs, i.e., no jobs are equal from an ordering point of view.
-	if job.Id < other.Id {
-		return -1
-	} else if job.Id > other.Id {
-		return 1
-	}
-	panic("We should never get here. Since we check for job id equality at the top of this function.")
-}
-
-func (job *Job) GetJobSet() string {
-	return job.JobSetId
-}
-
->>>>>>> 89ad8f2a
 func (job *Job) GetMainPodSpec() *v1.PodSpec {
+	if job.JobSpec != nil {
+		return &job.JobSpec.Template.Spec
+	}
+	for _, jobSpec := range job.JobSpecs {
+		if jobSpec != nil {
+			return &jobSpec.Template.Spec
+		}
+	}
 	if job.PodSpec != nil {
 		return job.PodSpec
 	}
