--- conflicted
+++ resolved
@@ -29,21 +29,18 @@
 
 		withConnection(func(conn *grpc.ClientConn) {
 			eventsClient := api.NewEventClient(conn)
-<<<<<<< HEAD
-			service.WatchJobSet(eventsClient, jobSetId)
-=======
-			client.WatchJobSet(eventsClient, jobSetId, func(state map[string]*client.JobInfo, e api.Event) {
+			service.WatchJobSet(eventsClient, jobSetId, func(state map[string]*service.JobInfo, e api.Event) {
 
-				states := []client.JobStatus{
-					client.Queued,
-					client.Leased,
-					client.Pending,
-					client.Running,
-					client.Succeeded,
-					client.Failed,
-					client.Cancelled}
+				states := []service.JobStatus{
+					service.Queued,
+					service.Leased,
+					service.Pending,
+					service.Running,
+					service.Succeeded,
+					service.Failed,
+					service.Cancelled}
 
-				counts := client.CountStates(state)
+				counts := service.CountStates(state)
 
 				first := true
 
@@ -58,7 +55,6 @@
 				fmt.Printf(" | event: %s, job id: %s", reflect.TypeOf(e), e.GetJobId())
 				fmt.Println()
 			})
->>>>>>> 4acb036d
 		})
 	},
 }