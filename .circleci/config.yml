version: 2
jobs:
  build:
    docker:
      - image: circleci/golang:1.12.6
        environment:
          GO111MODULE: "on"
<<<<<<< HEAD
    working_directory: /go/src/github.com/G-Research/k8s-batch
=======

      # Specify service dependencies here if necessary
      # CircleCI maintains a library of pre-built images
      # documented at https://circleci.com/docs/2.0/circleci-images/
      # - image: circleci/postgres:9.4
      - image: redis

    #### TEMPLATE_NOTE: go expects specific checkout path representing url
    #### expecting it in the form of
    ####   /go/src/github.com/circleci/go-tool
    ####   /go/src/bitbucket.org/circleci/go-tool
    working_directory: /go/src/github.com/{{ORG_NAME}}/{{REPO_NAME}}
>>>>>>> d6693e63
    steps:
      - checkout
      - setup_remote_docker

      # specify any bash command here prefixed with `run: `
      - run: go get -v -d ./...
      - run: go test -v ./...
      - run: exit $(gofmt -l . | wc -l)
      - run: docker build -t executor:${CIRCLE_SHA1} -f ./build/executor/Dockerfile .<|MERGE_RESOLUTION|>--- conflicted
+++ resolved
@@ -5,9 +5,6 @@
       - image: circleci/golang:1.12.6
         environment:
           GO111MODULE: "on"
-<<<<<<< HEAD
-    working_directory: /go/src/github.com/G-Research/k8s-batch
-=======
 
       # Specify service dependencies here if necessary
       # CircleCI maintains a library of pre-built images
@@ -19,8 +16,7 @@
     #### expecting it in the form of
     ####   /go/src/github.com/circleci/go-tool
     ####   /go/src/bitbucket.org/circleci/go-tool
-    working_directory: /go/src/github.com/{{ORG_NAME}}/{{REPO_NAME}}
->>>>>>> d6693e63
+    working_directory: /go/src/github.com/G-Research/k8s-batch
     steps:
       - checkout
       - setup_remote_docker
