--- conflicted
+++ resolved
@@ -179,13 +179,9 @@
 
 		PodSpec:                        podSpec,
 		PodSpecs:                       podSpecs,
-<<<<<<< HEAD
 		SchedulingResourceRequirements: &schedulingResourceRequirements,
-=======
 		JobSpec:                        jobSpec,
 		JobSpecs:                       k8sJobSpecs,
-		SchedulingResourceRequirements: schedulingResourceRequirements,
->>>>>>> 89ad8f2a
 
 		Created:                  protoutil.ToTimestamp(time),
 		Owner:                    ownerId,
@@ -193,226 +189,6 @@
 	}, nil
 }
 
-<<<<<<< HEAD
-=======
-// LogSubmitJobFromApiJob converts an API job to a log job.
-// Note that PopulateK8sServicesIngresses must be called first if job.Services and job.Ingress
-// is to be included in the resulting log job, since the log job can only include k8s objects
-// (i.e., not the API-specific job.Services or job.Ingress).
-func LogSubmitJobFromApiJob(job *api.Job) (*armadaevents.SubmitJob, error) {
-	if job.JobSpec != nil && len(job.JobSpecs) != 0 {
-		return nil, errors.WithStack(&armadaerrors.ErrInvalidArgument{
-			Name:    "JobSpecs",
-			Value:   job.JobSpecs,
-			Message: "Both JobSpec and JobSpecs are set",
-		})
-
-	}
-	if job.PodSpec != nil && len(job.PodSpecs) != 0 {
-		return nil, errors.WithStack(&armadaerrors.ErrInvalidArgument{
-			Name:    "PodSpecs",
-			Value:   job.PodSpecs,
-			Message: "Both PodSpec and PodSpecs are set",
-		})
-	}
-	jobId, err := armadaevents.ProtoUuidFromUlidString(job.GetId())
-	if err != nil {
-		return nil, err
-	}
-	priority := LogSubmitPriorityFromApiPriority(job.GetPriority())
-	mainObject, objects, err := LogSubmitObjectsFromApiJob(job)
-	if err != nil {
-		return nil, err
-	}
-	return &armadaevents.SubmitJob{
-		JobId:           jobId,
-		DeduplicationId: job.GetClientId(),
-		Priority:        priority,
-		ObjectMeta: &armadaevents.ObjectMeta{
-			ExecutorId:  "", // Not set by the job
-			Namespace:   job.GetNamespace(),
-			Annotations: job.GetAnnotations(),
-			Labels:      job.GetLabels(),
-		},
-		MainObject:      mainObject,
-		Objects:         objects,
-		Scheduler:       job.Scheduler,
-		QueueTtlSeconds: job.QueueTtlSeconds,
-	}, nil
-}
-
-// LogSubmitObjectsFromApiJob extracts all objects from an API job for inclusion in a log job.
-//
-// To extract services and ingresses, PopulateK8sServicesIngresses must be called on the job first
-// to convert API-specific job objects to proper K8s objects.
-func LogSubmitObjectsFromApiJob(job *api.Job) (*armadaevents.KubernetesMainObject, []*armadaevents.KubernetesObject, error) {
-	// Objects part of the job in addition to the main object.
-	objects := make([]*armadaevents.KubernetesObject, 0, len(job.Services)+len(job.Ingress)+len(job.PodSpecs))
-
-	var mainObject *armadaevents.KubernetesMainObject
-	if job.JobSpec != nil {
-		mainJobSpec := job.JobSpec
-		additionalJobSpecs := job.JobSpecs
-		if additionalJobSpecs == nil {
-			additionalJobSpecs = make([]*batchv1.JobSpec, 0)
-		}
-		if mainJobSpec == nil && len(additionalJobSpecs) > 0 {
-			mainJobSpec = additionalJobSpecs[0]
-			additionalJobSpecs = additionalJobSpecs[1:]
-		}
-
-		// Job must contain at least one job spec.
-		if mainJobSpec == nil {
-			err := errors.WithStack(&armadaerrors.ErrInvalidArgument{
-				Name:    "JobSpec",
-				Value:   nil,
-				Message: "job doesn't contain any job specs",
-			})
-			return nil, nil, err
-		}
-
-		mainObject = &armadaevents.KubernetesMainObject{
-			Object: &armadaevents.KubernetesMainObject_JobSpec{
-				JobSpec: &armadaevents.JobSpecWithAvoidList{
-					JobSpec: mainJobSpec,
-				},
-			},
-		}
-
-		// Collect all additional objects.
-		for _, jobSpec := range additionalJobSpecs {
-			objects = append(objects, &armadaevents.KubernetesObject{
-				Object: &armadaevents.KubernetesObject_JobSpec{
-					JobSpec: &armadaevents.JobSpecWithAvoidList{
-						JobSpec: jobSpec,
-					},
-				},
-			})
-		}
-	} else {
-		// Each job has a main object associated with it, which determines when the job exits.
-		// If provided, use job.PodSpec as the main object. Otherwise, try to use job.PodSpecs[0].
-		mainPodSpec := job.PodSpec
-		additionalPodSpecs := job.PodSpecs
-		if additionalPodSpecs == nil {
-			additionalPodSpecs = make([]*v1.PodSpec, 0)
-		}
-		if mainPodSpec == nil && len(additionalPodSpecs) > 0 {
-			mainPodSpec = additionalPodSpecs[0]
-			additionalPodSpecs = additionalPodSpecs[1:]
-		}
-
-		// Job must contain at least one podspec.
-		if mainPodSpec == nil {
-			err := errors.WithStack(&armadaerrors.ErrInvalidArgument{
-				Name:    "PodSpec",
-				Value:   nil,
-				Message: "job doesn't contain any podspecs",
-			})
-			return nil, nil, err
-		}
-
-		mainObject = &armadaevents.KubernetesMainObject{
-			Object: &armadaevents.KubernetesMainObject_PodSpec{
-				PodSpec: &armadaevents.PodSpecWithAvoidList{
-					PodSpec: mainPodSpec,
-				},
-			},
-		}
-
-		// Collect all additional objects.
-		for _, podSpec := range additionalPodSpecs {
-			objects = append(objects, &armadaevents.KubernetesObject{
-				Object: &armadaevents.KubernetesObject_PodSpec{
-					PodSpec: &armadaevents.PodSpecWithAvoidList{
-						PodSpec: podSpec,
-					},
-				},
-			})
-		}
-	}
-
-	for _, service := range job.K8SService {
-		objects = append(objects, &armadaevents.KubernetesObject{
-			ObjectMeta: LogObjectMetaFromK8sObjectMeta(&service.ObjectMeta),
-			Object: &armadaevents.KubernetesObject_Service{
-				Service: &service.Spec,
-			},
-		})
-	}
-	for _, ingress := range job.K8SIngress {
-		objects = append(objects, &armadaevents.KubernetesObject{
-			ObjectMeta: LogObjectMetaFromK8sObjectMeta(&ingress.ObjectMeta),
-			Object: &armadaevents.KubernetesObject_Ingress{
-				Ingress: &ingress.Spec,
-			},
-		})
-	}
-
-	return mainObject, objects, nil
-}
-
-// PopulateK8sServicesIngresses converts the API-specific service and ingress object into K8s objects
-// and stores those in the job object.
-func PopulateK8sServicesIngresses(job *api.Job, ingressConfig *configuration.IngressConfiguration) error {
-	services, ingresses, err := K8sServicesIngressesFromApiJob(job, ingressConfig)
-	if err != nil {
-		return err
-	}
-	job.K8SService = services
-	job.K8SIngress = ingresses
-	return nil
-}
-
-// K8sServicesIngressesFromApiJob converts job.Services and job.Ingress to k8s services and ingresses.
-func K8sServicesIngressesFromApiJob(job *api.Job, ingressConfig *configuration.IngressConfiguration) ([]*v1.Service, []*networking.Ingress, error) {
-	// GenerateIngresses (below) looks into the pod to set names for the services/ingresses.
-	// Hence, we use the same code as is later used by the executor to create the pod to be submitted.
-	// Note that we only create the pod here to pass it to GenerateIngresses.
-	// TODO: This only works for a single pod; I think we should create services/ingresses for each pod in the request (Albin).
-	pod := executorutil.CreatePod(job, &configuration.PodDefaults{})
-	pod.Annotations = util.MergeMaps(pod.Annotations, map[string]string{
-		domain.HasIngress:               "true",
-		domain.AssociatedServicesCount:  fmt.Sprintf("%d", len(job.Services)),
-		domain.AssociatedIngressesCount: fmt.Sprintf("%d", len(job.Ingress)),
-	})
-
-	// Create k8s objects from the data embedded in the request.
-	// GenerateIngresses expects a job object and a pod because it looks into those for optimisations.
-	// For example, it deletes services/ingresses for which there are no corresponding ports exposed in the PodSpec.
-	// Note that the user may submit several pods, but we only pass in one of them as a separate argument.
-	// I think this may result in Armada deleting services/ingresses needed for pods other than the first one
-	// - Albin
-	services, ingresses := executorutil.GenerateIngresses(job, pod, ingressConfig)
-
-	return services, ingresses, nil
-}
-
-// LogSubmitPriorityFromApiPriority returns the uint32 representation of the priority included with a submitted job,
-// or an error if the conversion fails.
-func LogSubmitPriorityFromApiPriority(priority float64) uint32 {
-	if priority < 0 {
-		priority = 0
-	}
-	if priority > math.MaxUint32 {
-		priority = math.MaxUint32
-	}
-	priority = math.Round(priority)
-	return uint32(priority)
-}
-
-func LogObjectMetaFromK8sObjectMeta(meta *metav1.ObjectMeta) *armadaevents.ObjectMeta {
-	return &armadaevents.ObjectMeta{
-		ExecutorId:   "", // Not part of the k8s ObjectMeta.
-		Namespace:    meta.GetNamespace(),
-		Name:         meta.GetName(),
-		KubernetesId: string(meta.GetUID()), // The type returned by GetUID is an alias of string.
-		Annotations:  meta.GetAnnotations(),
-		Labels:       meta.GetLabels(),
-	}
-}
-
->>>>>>> 89ad8f2a
 func K8sObjectMetaFromLogObjectMeta(meta *armadaevents.ObjectMeta) *metav1.ObjectMeta {
 	return &metav1.ObjectMeta{
 		Namespace:   meta.GetNamespace(),
