--- conflicted
+++ resolved
@@ -3,11 +3,8 @@
 import (
 	"github.com/pkg/errors"
 	"github.com/sirupsen/logrus"
-<<<<<<< HEAD
-=======
 	"golang.org/x/exp/maps"
 	batchv1 "k8s.io/api/batch/v1"
->>>>>>> 89ad8f2a
 	v1 "k8s.io/api/core/v1"
 	k8sResource "k8s.io/apimachinery/pkg/api/resource"
 
@@ -42,7 +39,6 @@
 	}
 }
 
-<<<<<<< HEAD
 // PriorityFromPodSpec returns the priority in a pod spec.
 // If priority is set directly, that value is returned.
 // Otherwise, it returns the value of the key podSpec.
@@ -79,7 +75,8 @@
 		result[string(k)] = v
 	}
 	return result
-=======
+}
+
 func PodRequirementsFromJobSpec(jobSpec *batchv1.JobSpec, priorityByPriorityClassName map[string]types.PriorityClass) *schedulerobjects.PodRequirements {
 	podSpec := &jobSpec.Template.Spec
 	priority, ok := api.PriorityFromPodSpec(podSpec, priorityByPriorityClassName)
@@ -101,5 +98,4 @@
 		PreemptionPolicy:     preemptionPolicy,
 		ResourceRequirements: api.CalculateResourceRequirements(podSpec, jobSpec, v1.ResourceRequirements{}),
 	}
->>>>>>> 89ad8f2a
 }